name: conda-recipe-manager
channels:
  - defaults

dependencies:
  - black
  - isort
  - make
  - mypy
  - python >=3.11
  - pytest
  - pytest-cov
  - pytest-xdist
  # Match version with .pre-commit-config.yaml to ensure consistent rules with `make lint`.
  - conda-forge::pylint ==3.2.2
  - pip
  - click >=8.1.7
  - conda
  - jinja2
  - pyyaml
  - types-pyyaml
  - conda-build
  - jsonschema
  - types-jsonschema
  - requests
  - types-requests
<<<<<<< HEAD
  - networkx
  - matplotlib
  - pygraphviz
  - pre-commit
=======
  - pre-commit
  - sphinx
  - sphinx-rtd-theme
>>>>>>> f0a40318
<|MERGE_RESOLUTION|>--- conflicted
+++ resolved
@@ -24,13 +24,9 @@
   - types-jsonschema
   - requests
   - types-requests
-<<<<<<< HEAD
   - networkx
   - matplotlib
   - pygraphviz
   - pre-commit
-=======
-  - pre-commit
   - sphinx
-  - sphinx-rtd-theme
->>>>>>> f0a40318
+  - sphinx-rtd-theme