"""
:Description: Provides a class that takes text from a Jinja-formatted recipe file and parses it. This allows for easy
              semantic understanding and manipulation of the file.

              For historical reasons, this is called the `parser` even though it provides editing capabilities.
              Initially the `RecipeParser` class and `RecipeReader` class were one massive class.

              Patching these files is done using a JSON-patch like syntax. This project closely conforms to the
              RFC 6902 spec, but deviates in some specific ways to handle the Jinja variables and comments found in
              conda recipe files.

              Links:
              - https://jsonpatch.com/
              - https://datatracker.ietf.org/doc/html/rfc6902/

"""

from __future__ import annotations

import difflib
import re
from typing import Final, Optional, TypeGuard, cast

from jsonschema import validate as schema_validate

from conda_recipe_manager.parser._node import Node
from conda_recipe_manager.parser._traverse import (
    INVALID_IDX,
    remap_child_indices_virt_to_phys,
    traverse,
    traverse_with_index,
)
from conda_recipe_manager.parser._types import Regex, StrStack
from conda_recipe_manager.parser._utils import str_to_stack_path
from conda_recipe_manager.parser.enums import SelectorConflictMode
from conda_recipe_manager.parser.exceptions import JsonPatchValidationException
from conda_recipe_manager.parser.recipe_reader import RecipeReader
from conda_recipe_manager.parser.types import JSON_PATCH_SCHEMA
from conda_recipe_manager.types import PRIMITIVES_TUPLE, JsonPatchType, JsonType


class RecipeParser(RecipeReader):
    """
    Class that parses a recipe file string and provides editing tools for changing values in the document.
    """

    # Static set of patch operations that require `from`. The others require `value` or nothing.
    _patch_ops_requiring_from = set(["copy", "move"])

<<<<<<< HEAD
    @staticmethod
    def _parse_yaml_recursive_sub(data: JsonType, modifier: Callable[[str], JsonType]) -> JsonType:
        """
        Recursive helper function used when we need to perform variable substitutions.

        :param data: Data to substitute values in
        :param modifier: Modifier function that performs some kind of substitution.
        :returns: Pythonic data corresponding to the line of YAML
        """
        # Add the substitutions back in
        if isinstance(data, str):
            data = modifier(quote_special_strings(data))
        if isinstance(data, dict):
            for key in data.keys():
                data[key] = RecipeParser._parse_yaml_recursive_sub(cast(str, data[key]), modifier)
        elif isinstance(data, list):
            for i in range(len(data)):
                data[i] = RecipeParser._parse_yaml_recursive_sub(cast(str, data[i]), modifier)
        return data

    @staticmethod
    def _parse_yaml(s: str, parser: Optional[RecipeParser] = None) -> JsonType:
        """
        Parse a line (or multiple) of YAML into a Pythonic data structure

        :param s: String to parse
        :param parser: (Optional) If provided, this will substitute Jinja variables with values specified in in the
            recipe file. Since `_parse_yaml()` is critical to constructing recipe files, this function must remain
            static. Also, during construction, we shouldn't be using a variables until the entire recipe is read/parsed.
        :returns: Pythonic data corresponding to the line of YAML
        """
        output: JsonType = None

        # V1 recipes use $-escaped JINJA substitutions that will not throw parse exceptions. If variable substitution
        # is requested, we will need to handle that directly.
        def _v1_sub_jinja() -> None:
            if parser is not None and parser.get_schema_version() == SchemaVersion.V1:
                output = RecipeParser._parse_yaml_recursive_sub(
                    output, parser._render_jinja_vars  # pylint: disable=protected-access
                )

        # Our first attempt handles special string cases that require quotes that the YAML parser drops. If that fails,
        # then we fall back to performing JINJA substitutions.
        try:
            try:
                output = cast(JsonType, yaml.safe_load(s))
                _v1_sub_jinja()
            except yaml.scanner.ScannerError:
                output = cast(JsonType, yaml.safe_load(quote_special_strings(s)))
                _v1_sub_jinja()
        except Exception:  # pylint: disable=broad-exception-caught
            # If a construction exception is thrown, attempt to re-parse by replacing Jinja macros (substrings in
            # `{{}}`) with friendly string substitution markers, then re-inject the substitutions back in. We classify
            # all Jinja substitutions as string values, so we don't have to worry about the type of the actual
            # substitution.
            sub_list: list[str] = Regex.JINJA_V0_SUB.findall(s)
            s = Regex.JINJA_V0_SUB.sub(RECIPE_MANAGER_SUB_MARKER, s)
            output = RecipeParser._parse_yaml_recursive_sub(
                cast(JsonType, yaml.safe_load(s)), lambda d: substitute_markers(d, sub_list)
            )
            # Because we leverage PyYaml to parse the data structures, we need to perform a second pass to perform
            # variable substitutions.
            if parser is not None:
                output = RecipeParser._parse_yaml_recursive_sub(
                    output, parser._render_jinja_vars  # pylint: disable=protected-access
                )
        return output

    @staticmethod
    def _parse_line_node(s: str) -> Node:
        """
        Parses a line of conda-formatted YAML into a Node.

        Latest YAML spec can be found here: https://yaml.org/spec/1.2.2/

        :param s: Pre-stripped (no leading/trailing spaces), non-Jinja line of a recipe file
        :returns: A Node representing a line of the conda-formatted YAML.
        """
        # Use PyYaml to safely/easily/correctly parse single lines of YAML.
        output = RecipeParser._parse_yaml(s)

        # Attempt to parse-out comments. Fully commented lines are not ignored to preserve context when the text is
        # rendered. Their order in the list of child nodes will preserve their location. Fully commented lines just have
        # a value of "None".
        #
        # There is an open issue to PyYaml to support comment parsing:
        #   - https://github.com/yaml/pyyaml/issues/90
        comment = ""
        # The full line is a comment
        if s.startswith("#"):
            return Node(comment=s)
        # There is a comment at the end of the line if a `#` symbol is found with leading whitespace before it. If it is
        # "touching" a character on the left-side, it is just part of a string.
        comment_re_result = Regex.DETECT_TRAILING_COMMENT.search(s)
        if comment_re_result is not None:
            # Group 0 is the whole match, Group 1 is the leading whitespace, Group 2 locates the `#`
            comment = s[comment_re_result.start(2) :]

        # If a dictionary is returned, we have a line containing a key and potentially a value. There should only be 1
        # key/value pairing in 1 line. Nodes representing keys should be flagged for handling edge cases.
        if isinstance(output, dict):
            children: list[Node] = []
            key = list(output.keys())[0]
            # If the value returned is None, there is no leaf node to set
            if output[key] is not None:
                # As the line is shared by both parent and child, the comment gets tagged to both.
                children.append(Node(cast(Primitives, output[key]), comment))
            return Node(key, comment, children, key_flag=True)
        # If a list is returned, then this line is a listed member of the parent Node
        if isinstance(output, list):
            # The full line is a comment
            if s.startswith("#"):
                # Comments are list members to ensure indentation
                return Node(comment=comment, list_member_flag=True)
            # Special scenarios that can occur on 1 line:
            #   1. Lists can contain lists: - - foo -> [["foo"]]
            #   2. Lists can contain keys:  - foo: bar -> [{"foo": "bar"}]
            # And, of course, there can be n values in each of these collections on 1 line as well. Scenario 2 occurs in
            # multi-output recipe files so we need to support the scenario here.
            #
            # `PKG-3006` tracks an investigation effort into what we need to support for our purposes.
            if isinstance(output[0], dict):
                # Build up the key-and-potentially-value pair nodes first
                key_children: list[Node] = []
                key = list(output[0].keys())[0]
                if output[0][key] is not None:
                    key_children.append(Node(cast(Primitives, output[0][key]), comment))
                key_node = Node(key, comment, key_children, key_flag=True)

                elem_node = Node(comment=comment, list_member_flag=True)
                elem_node.children.append(key_node)
                return elem_node
            return Node(cast(Primitives, output[0]), comment, list_member_flag=True)
        # Other types are just leaf nodes. This is scenario should likely not be triggered given our recipe files don't
        # have single valid lines of YAML, but we cover this case for the sake of correctness.
        return Node(output, comment)

    @staticmethod
    def _generate_subtree(value: JsonType) -> list[Node]:
        """
        Given a value supported by JSON, use the RecipeParser to generate a list of child nodes. This effectively
        creates a new subtree that can be used to patch other parse trees.
        """
        # Multiline values can replace the list of children with a single multiline leaf node.
        if isinstance(value, str) and "\n" in value:
            return [
                Node(
                    value=value.splitlines(),
                    # The conversion from JSON-to-YAML is lossy here. Default to the closest equivalent, which preserves
                    # newlines.
                    multiline_variant=MultilineVariant.PIPE,
                )
            ]

        # For complex types, generate the YAML equivalent and build a new tree.
        if not isinstance(value, PRIMITIVES_TUPLE):
            # Although not technically required by YAML, we add the optional spacing for human readability.
            return RecipeParser(  # pylint: disable=protected-access
                # NOTE: `yaml.dump()` defaults to 80 character lines. Longer lines may have newlines unexpectedly
                #       injected into this value, screwing up the parse-tree.
                yaml.dump(value, Dumper=ForceIndentDumper, sort_keys=False, width=sys.maxsize)  # type: ignore[misc]
            )._root.children

        # Primitives can be safely stringified to generate a parse tree.
        return RecipeParser(str(stringify_yaml(value)))._root.children  # pylint: disable=protected-access

    def _render_jinja_vars(self, s: str) -> JsonType:
        """
        Helper function that replaces Jinja substitutions with their actual set values.

        :param s: String to be re-rendered
        :returns: The original value, augmented with Jinja substitutions. Types are re-rendered to account for multiline
            strings that may have been "normalized" prior to this call.
        """

        # Initialize `schema_version` specific details.
        def _set_on_schema_version() -> tuple[int, re.Pattern[str]]:
            match self._schema_version:
                case SchemaVersion.V0:
                    return 2, Regex.JINJA_V0_SUB
                case SchemaVersion.V1:
                    return 3, Regex.JINJA_V1_SUB

        start_idx, sub_regex = _set_on_schema_version()

        # Search the string, replacing all substitutions we can recognize
        for match in cast(list[str], sub_regex.findall(s)):
            # The regex guarantees the string starts and ends with double braces
            key = match[start_idx:-2].strip()
            # Check for and interpret common JINJA functions
            # TODO add support for UPPER and REPLACE
            lower_match = Regex.JINJA_FUNCTION_LOWER.search(key)
            if lower_match:
                key = key.replace(lower_match.group(), "").strip()

            if key in self._vars_tbl:
                # Replace value as a string. Re-interpret the entire value before returning.
                value = str(self._vars_tbl[key])
                if lower_match:
                    value = value.lower()
                s = s.replace(match, value)
            # $-Escaping the unresolved variable does a few things:
            #  - Clearly identifies the value as an unresolved variable
            #  - Normalizes the substitution syntax with V1
            #  - Ensures the returned value is YAML-parsable
            elif self._schema_version == SchemaVersion.V0:
                s = f"${s}"
        return cast(JsonType, yaml.safe_load(s))

    def _init_vars_tbl(self) -> None:
        """
        Initializes the variable table, `vars_tbl` based on the document content.
        Requires parse-tree and `_schema_version` to be initialized.
        """
        # Tracks Jinja variables set by the file
        self._vars_tbl: dict[str, JsonType] = {}

        match self._schema_version:
            case SchemaVersion.V0:
                # Find all the set statements and record the values
                for line in cast(list[str], Regex.JINJA_V0_SET_LINE.findall(self._init_content)):
                    key = line[line.find("set") + len("set") : line.find("=")].strip()
                    value = line[line.find("=") + len("=") : line.find("%}")].strip()
                    try:
                        self._vars_tbl[key] = ast.literal_eval(value)  # type: ignore[misc]
                    except Exception:  # pylint: disable=broad-exception-caught
                        self._vars_tbl[key] = value
            case SchemaVersion.V1:
                self._vars_tbl = cast(dict[str, JsonType], self.get_value("/context", {}))

    def _rebuild_selectors(self) -> None:
        """
        Re-builds the selector look-up table. This table allows quick access to tree nodes that have a selector
        specified. This needs to be called when the tree or selectors are modified.
        """
        self._selector_tbl: dict[str, list[SelectorInfo]] = {}

        def _collect_selectors(node: Node, path: StrStack) -> None:
            # Ignore empty comments
            if not node.comment:
                return
            match = Regex.SELECTOR.search(node.comment)
            if not match:
                return
            selector = match.group(0)
            selector_info = SelectorInfo(node, list(path))
            self._selector_tbl.setdefault(selector, [])
            self._selector_tbl[selector].append(selector_info)

        traverse_all(self._root, _collect_selectors)

    def __init__(self, content: str):
        # pylint: disable=too-complex
        # TODO Refactor and simplify ^
        """
        Constructs a RecipeParser instance.

        :param content: conda-build formatted recipe file, as a single text string.
        """
        super().__init__()
        # The initial, raw, text is preserved for diffing and debugging purposes
        self._init_content: Final[str] = content
        # Indicates if the original content has changed
        self._is_modified = False

        # Root of the parse tree
        self._root = Node(ROOT_NODE_VALUE)
        # Start by removing all Jinja lines. Then traverse line-by-line
        sanitized_yaml = Regex.JINJA_V0_LINE.sub("", self._init_content)

        # Read the YAML line-by-line, maintaining a stack to manage the last owning node in the tree.
        node_stack: list[Node] = [self._root]
        # Relative depth is determined by the increase/decrease of indentation marks (spaces)
        cur_indent = 0
        last_node = node_stack[-1]

        # Iterate with an index variable, so we can handle multiline values
        line_idx = 0
        lines = sanitized_yaml.splitlines()
        num_lines = len(lines)
        while line_idx < num_lines:
            line = lines[line_idx]
            # Increment here, so that the inner multiline processing loop doesn't cause a skip of the line following the
            # multiline value.
            line_idx += 1
            # Ignore empty lines
            clean_line = line.strip()
            if clean_line == "":
                continue

            new_indent = num_tab_spaces(line)
            new_node = RecipeParser._parse_line_node(clean_line)
            # If the last node ended (pre-comments) with a |, >, or other multi-line character, reset the value to be a
            # list of the following extra-indented strings
            multiline_re_match = Regex.MULTILINE.match(line)
            if multiline_re_match:
                # Calculate which multiline symbol is used. The first character must be matched, the second is optional.
                variant_capture = cast(str, multiline_re_match.group(Regex.MULTILINE_VARIANT_CAPTURE_GROUP_CHAR))
                variant_sign = cast(str | None, multiline_re_match.group(Regex.MULTILINE_VARIANT_CAPTURE_GROUP_SUFFIX))
                if variant_sign is not None:
                    variant_capture += variant_sign
                # Per YAML spec, multiline statements can't be commented. In other words, the `#` symbol is seen as a
                # string character in multiline values.
                multiline_node = Node(
                    [],
                    multiline_variant=MultilineVariant(variant_capture),
                )
                # Type narrow that we assigned `value` as a `list`
                assert isinstance(multiline_node.value, list)
                multiline = lines[line_idx]
                multiline_indent = num_tab_spaces(multiline)
                # Add the line to the list once it is verified to be the next line to capture in this node. This means
                # that `line_idx` will point to the line of the next node, post-processing. Note that blank lines are
                # valid in multi-line strings, occasionally found in `/about/summary` sections.
                while multiline_indent > new_indent or multiline == "":
                    multiline_node.value.append(multiline.strip())
                    line_idx += 1
                    multiline = lines[line_idx]
                    multiline_indent = num_tab_spaces(multiline)
                # The previous level is the key to this multi-line value, so we can safely reset it.
                new_node.children = [multiline_node]
            if new_indent > cur_indent:
                node_stack.append(last_node)
                # Edge case: The first element of a list of objects that is NOT a 1-line key-value pair needs
                # to be added to the stack to maintain composition
                if last_node.is_collection_element() and not last_node.children[0].is_single_key():
                    node_stack.append(last_node.children[0])
            elif new_indent < cur_indent:
                # Multiple levels of depth can change from line to line, so multiple stack nodes must be pop'd. Example:
                # foo:
                #   bar:
                #     fizz: buzz
                # baz: blah
                # TODO Figure out tab-depth of the recipe being read. 4 spaces is technically valid in YAML
                depth_to_pop = (cur_indent - new_indent) // TAB_SPACE_COUNT
                for _ in range(depth_to_pop):
                    node_stack.pop()
            cur_indent = new_indent
            # Look at the stack to determine the parent Node and then append the current node to the new parent.
            parent = node_stack[-1]
            parent.children.append(new_node)
            # Update the last node for the next line interpretation
            last_node = new_node

        # Auto-detect and deserialize the version of the recipe schema. This will change how the class behaves.
        self._schema_version = SchemaVersion.V0
        schema_version = cast(SchemaVersion | int, self.get_value("/schema_version", SchemaVersion.V0))
        if isinstance(schema_version, int) and schema_version == 1:
            self._schema_version = SchemaVersion.V1

        # Initialize the variables table. This behavior changes per `schema_version`
        self._init_vars_tbl()

        # Now that the tree is built, construct a selector look-up table that tracks all the nodes that use a particular
        # selector. This will make it easier to.
        #
        # This table will have to be re-built or modified when the tree is modified with `patch()`.
        self._rebuild_selectors()

    @staticmethod
    def _canonical_sort_keys_comparison(n: Node, priority_tbl: dict[str, int]) -> int:
        """
        Given a look-up table defining "canonical" sort order, this function provides a way to compare Nodes.

        :param n: Node to evaluate
        :param priority_tbl: Table that provides a "canonical ordering" of keys
        :returns: An integer indicating sort-order priority
        """
        # For now, put all comments at the top of the section. Arguably this is better than having them "randomly tag"
        # to another top-level key.
        if n.is_comment():
            return -sys.maxsize
        # Unidentified keys go to the bottom of the section.
        if not isinstance(n.value, str) or n.value not in priority_tbl:
            return sys.maxsize
        return priority_tbl[n.value]

    @staticmethod
    def _str_tree_recurse(node: Node, depth: int, lines: list[str]) -> None:
        """
        Helper function that renders a parse tree as a text-based dependency tree. Useful for debugging.

        :param node: Node of interest
        :param depth: Current depth of the node
        :param lines: Accumulated list of lines to text to render
        """
        spaces = TAB_AS_SPACES * depth
        branch = "" if depth == 0 else "|- "
        lines.append(f"{spaces}{branch}{node.short_str()}")
        for child in node.children:
            RecipeParser._str_tree_recurse(child, depth + 1, lines)

    def __str__(self) -> str:
        """
        Casts the parser into a string. Useful for debugging.

        :returns: String representation of the recipe file
        """
        s = "--------------------\n"
        tree_lines: list[str] = []
        RecipeParser._str_tree_recurse(self._root, 0, tree_lines)
        s += "RecipeParser Instance\n"
        s += f"- Schema Version: {self._schema_version}\n"
        s += "- Variables Table:\n"
        s += json.dumps(self._vars_tbl, indent=TAB_AS_SPACES) + "\n"
        s += "- Selectors Table:\n"
        for key, val in self._selector_tbl.items():
            s += f"{TAB_AS_SPACES}{key}\n"
            for info in val:
                s += f"{TAB_AS_SPACES}{TAB_AS_SPACES}- {info}\n"
        s += f"- is_modified?: {self._is_modified}\n"
        s += "- Tree:\n" + "\n".join(tree_lines) + "\n"
        s += "--------------------\n"

        return s

    def __eq__(self, other: object) -> bool:
        """
        Checks if two recipe representations match entirely

        :param other: Other recipe parser instance to check against.
        :returns: True if both recipes contain the same current state. False otherwise.
        """
        if not isinstance(other, RecipeParser):
            raise TypeError
        if self._schema_version != other._schema_version:
            return False
        return self.render() == other.render()

    def get_schema_version(self) -> SchemaVersion:
        """
        Returns which version of the schema this recipe uses. Useful for preventing illegal operations.
        :returns: Schema Version of the recipe file.
        """
        return self._schema_version

    def has_unsupported_statements(self) -> bool:
        """
        Runs a series of checks against the original recipe file.

        :returns: True if the recipe has statements we do not currently support. False otherwise.
        """
        # TODO complete
        raise NotImplementedError

    @staticmethod
    def _render_tree(node: Node, depth: int, lines: list[str], parent: Optional[Node] = None) -> None:
        # pylint: disable=too-complex
        # TODO Refactor and simplify ^
        """
        Recursive helper function that traverses the parse tree to generate a file.

        :param node: Current node in the tree
        :param depth: Current depth of the recursion
        :param lines: Accumulated list of lines in the recipe file
        :param parent: (Optional) Parent node to the current node. Set by recursive calls only.
        """
        spaces = TAB_AS_SPACES * depth

        # Edge case: The first element of dictionary in a list has a list `- ` prefix. Subsequent keys in the dictionary
        # just have a tab.
        is_first_collection_child: Final[bool] = (
            parent is not None and parent.is_collection_element() and node == parent.children[0]
        )

        # Handle same-line printing
        if node.is_single_key():
            # Edge case: Handle a list containing 1 member
            if node.children[0].list_member_flag:
                if is_first_collection_child:
                    lines.append(f"{TAB_AS_SPACES * (depth-1)}- {node.value}:  {node.comment}".rstrip())
                else:
                    lines.append(f"{spaces}{node.value}:  {node.comment}".rstrip())
                lines.append(
                    f"{spaces}{TAB_AS_SPACES}- "
                    f"{stringify_yaml(node.children[0].value, multiline_variant=node.children[0].multiline_variant)}  "
                    f"{node.children[0].comment}".rstrip()
                )
                return

            if is_first_collection_child:
                lines.append(
                    f"{TAB_AS_SPACES * (depth-1)}- {node.value}: "
                    f"{stringify_yaml(node.children[0].value)}  "
                    f"{node.children[0].comment}".rstrip()
                )
                return

            # Handle multi-line statements. In theory this will probably only ever be strings, but we'll try to account
            # for other types.
            #
            # By the language spec, # symbols do not indicate comments on multiline strings.
            if node.children[0].multiline_variant != MultilineVariant.NONE:
                multi_variant: Final[MultilineVariant] = node.children[0].multiline_variant
                lines.append(f"{spaces}{node.value}: {multi_variant}  {node.comment}".rstrip())
                for val_line in cast(list[str], node.children[0].value):
                    lines.append(
                        f"{spaces}{TAB_AS_SPACES}"
                        f"{stringify_yaml(val_line, multiline_variant=multi_variant)}".rstrip()
                    )
                return
            lines.append(
                f"{spaces}{node.value}: "
                f"{stringify_yaml(node.children[0].value)}  "
                f"{node.children[0].comment}".rstrip()
            )
            return

        depth_delta = 1
        # Don't render a `:` for the non-visible root node. Also don't render invisible collection nodes.
        if depth > -1 and not node.is_collection_element():
            list_prefix = ""
            # Creating a copy of `spaces` scoped to this check prevents a scenario in which child nodes of this
            # collection element are missing one indent-level. The indent now only applies to the collection element.
            # Example:
            #   - script:
            #     - foo  # Incorrect
            #       - foo  # Correct
            tmp_spaces = spaces
            # Handle special cases for the "parent" key
            if node.list_member_flag:
                list_prefix = "- "
                depth_delta += 1
            if is_first_collection_child:
                list_prefix = "- "
                tmp_spaces = tmp_spaces[TAB_SPACE_COUNT:]
            # Nodes representing collections in a list have nothing to render
            lines.append(f"{tmp_spaces}{list_prefix}{node.value}:  {node.comment}".rstrip())

        for child in node.children:
            # Top-level empty-key edge case: Top level keys should have no additional indentation.
            extra_tab = "" if depth < 0 else TAB_AS_SPACES
            # Comments in a list are indented to list-level, but do not include a list `-` mark
            if child.is_comment():
                lines.append(f"{spaces}{extra_tab}" f"{child.comment}".rstrip())
            # Empty keys can be easily confused for leaf nodes. The difference is these nodes render with a "dangling"
            # `:` mark
            elif child.is_empty_key():
                lines.append(f"{spaces}{extra_tab}" f"{stringify_yaml(child.value)}:  " f"{child.comment}".rstrip())
            # Leaf nodes are rendered as members in a list
            elif child.is_leaf():
                lines.append(f"{spaces}{extra_tab}- " f"{stringify_yaml(child.value)}  " f"{child.comment}".rstrip())
            else:
                RecipeParser._render_tree(child, depth + depth_delta, lines, node)
            # By tradition, recipes have a blank line after every top-level section, unless they are a comment. Comments
            # should be left where they are.
            if depth < 0 and not child.is_comment():
                lines.append("")

    def render(self) -> str:
        """
        Takes the current state of the parse tree and returns the recipe file as a string.

        :returns: String representation of the recipe file
        """
        lines: list[str] = []

        # Render variable set section for V0 recipes. V1 recipes have variables stored in the parse tree under
        # `/context`.
        if self._schema_version == SchemaVersion.V0:
            for key, val in self._vars_tbl.items():
                # Double quote strings
                if isinstance(val, str):
                    val = f'"{val}"'
                lines.append(f"{{% set {key} = {val} %}}")
            # Add spacing if variables have been set
            if len(self._vars_tbl):
                lines.append("")

        # Render parse-tree, -1 is passed in as the "root-level" is not directly rendered in a YAML file; it is merely
        # implied.
        RecipeParser._render_tree(self._root, -1, lines)

        return "\n".join(lines)

    @no_type_check
    def _render_object_tree(self, node: Node, replace_variables: bool, data: JsonType) -> None:
        # pylint: disable=too-complex
        # TODO Refactor and simplify ^
        """
        Recursive helper function that traverses the parse tree to generate a Pythonic data object.

        :param node: Current node in the tree
        :param replace_variables: If set to True, this replaces all variable substitutions with their set values.
        :param data: Accumulated data structure
        """
        # Ignore comment-only lines
        if node.is_comment():
            return

        key = cast(str, node.value)
        for child in node.children:
            # Ignore comment-only lines
            if child.is_comment():
                continue

            # Handle multiline strings and variable replacement
            value = normalize_multiline_strings(child.value, child.multiline_variant)
            if isinstance(value, str):
                if replace_variables:
                    value = self._render_jinja_vars(value)
                elif child.multiline_variant != MultilineVariant.NONE:
                    value = cast(str, yaml.safe_load(value))

            # Empty keys are interpreted to point to `None`
            if child.is_empty_key():
                data[key][child.value] = None
                continue

            # Collection nodes are skipped as they are placeholders. However, their children are rendered recursively
            # and added to a list.
            if child.is_collection_element():
                elem_dict = {}
                for element in child.children:
                    self._render_object_tree(element, replace_variables, elem_dict)
                if len(data[key]) == 0:
                    data[key] = []
                data[key].append(elem_dict)
                continue

            # List members accumulate values in a list
            if child.list_member_flag:
                if key not in data:
                    data[key] = []
                data[key].append(value)
                continue

            # Other (non list and non-empty-key) leaf nodes set values directly
            if child.is_leaf():
                data[key] = value
                continue

            # All other keys prep for containing more dictionaries
            data.setdefault(key, {})
            self._render_object_tree(child, replace_variables, data[key])

    def render_to_object(self, replace_variables: bool = False) -> JsonType:
        """
        Takes the underlying state of the parse tree and produces a Pythonic object/dictionary representation. Analogous
        to `json.load()`.

        :param replace_variables: (Optional) If set to True, this replaces all variable substitutions with their set
            values.
        :returns: Pythonic data object representation of the recipe.
        """
        data: JsonType = {}
        # Type narrow after assignment
        assert isinstance(data, dict)

        # Bootstrap/flatten the root-level
        for child in self._root.children:
            if child.is_comment():
                continue
            data.setdefault(cast(str, child.value), {})
            self._render_object_tree(child, replace_variables, data)

        return data

    ## YAML Access Functions ##

    def list_value_paths(self) -> list[str]:
        """
        Provides a list of all known terminal paths. This can be used by the caller to perform search operations.

        :returns: List of all terminal paths in the parse tree.
        """
        lst: list[str] = []

        def _find_paths(node: Node, path_stack: StrStack) -> None:
            if node.is_leaf():
                lst.append(stack_path_to_str(path_stack))

        traverse_all(self._root, _find_paths)
        return lst

    def contains_value(self, path: str) -> bool:
        """
        Determines if a value (via a path) is contained in this recipe. This also allows the caller to determine if a
        path exists.
        :param path: JSON patch (RFC 6902)-style path to a value.
        :returns: True if the path exists. False otherwise.
        """
        path_stack = str_to_stack_path(path)
        return traverse(self._root, path_stack) is not None

    def get_value(self, path: str, default: JsonType | SentinelType = _sentinel, sub_vars: bool = False) -> JsonType:
        """
        Retrieves a value at a given path. If the value is not found, return a specified default value or throw.
        TODO Refactor: This function could leverage `render_to_object()` to simplify/de-dupe the logic.

        :param path: JSON patch (RFC 6902)-style path to a value.
        :param default: (Optional) If the value is not found, return this value instead.
        :param sub_vars: (Optional) If set to True and the value contains a Jinja template variable, the Jinja value
            will be "rendered". Any variables that can't be resolved will be escaped with `${{ }}`.
        :raises KeyError: If the value is not found AND no default is specified
        :returns: If found, the value in the recipe at that path. Otherwise, the caller-specified default value.
        """
        path_stack = str_to_stack_path(path)
        node = traverse(self._root, path_stack)

        # Handle if the path was not found
        if node is None:
            if default == RecipeParser._sentinel or isinstance(default, SentinelType):
                raise KeyError(f"No value/key found at path {path!r}")
            return default

        return_value: JsonType = None
        # Handle unpacking of the last key-value set of nodes.
        if node.is_single_key() and not node.is_root():
            # As of writing, Jinja substitutions are not used
            if node.children[0].multiline_variant != MultilineVariant.NONE:
                multiline_str = cast(
                    str,
                    normalize_multiline_strings(
                        cast(list[str], node.children[0].value), node.children[0].multiline_variant
                    ),
                )
                if sub_vars:
                    return self._render_jinja_vars(multiline_str)
                return cast(JsonType, yaml.safe_load(multiline_str))
            return_value = cast(Primitives, node.children[0].value)
        # Leaf nodes can return their value directly
        elif node.is_leaf():
            return_value = cast(Primitives, node.value)
        else:
            # NOTE: Traversing the tree and generating our own data structures will be more efficient than rendering and
            # leveraging the YAML parser, BUT this method re-uses code and is easier to maintain.
            lst: list[str] = []
            RecipeParser._render_tree(node, -1, lst)
            return_value = "\n".join(lst)

        # Collection types are transformed into strings above and will need to be transformed into a proper data type.
        # `_parse_yaml()` will also render JINJA variables for us, if requested.
        if isinstance(return_value, str):
            parser = self if sub_vars else None
            parsed_value = RecipeParser._parse_yaml(return_value, parser)
            # Lists containing 1 value will drop the surrounding list by the YAML parser. To ensure greater consistency
            # and provide better type-safety, we will re-wrap such values.
            if not isinstance(parsed_value, list) and len(node.children) == 1 and node.children[0].list_member_flag:
                return [parsed_value]
            return parsed_value
        return return_value

    def find_value(self, value: Primitives) -> list[str]:
        """
        Given a value, find all the paths that contain that value.

        NOTE: This only supports searching for "primitive" values, i.e. you cannot search for collections.

        :param value: Value to find in the recipe.
        :raises ValueError: If the value provided is not a primitive type.
        :returns: List of paths where the value can be found.
        """
        if not isinstance(value, PRIMITIVES_TUPLE):
            raise ValueError(f"A non-primitive value was provided: {value}")

        paths: list[str] = []

        def _find_value_paths(node: Node, path_stack: StrStack) -> None:
            # Special cases:
            #   - Empty keys imply a null value, although they don't contain a null child.
            #   - Types are checked so bools aren't simplified to "truthiness" evaluations.
            if (value is None and node.is_empty_key()) or (
                node.is_leaf()
                and type(node.value) == type(value)  # pylint: disable=unidiomatic-typecheck
                and node.value == value
            ):
                paths.append(stack_path_to_str(path_stack))

        traverse_all(self._root, _find_value_paths)

        return paths

    ## General Convenience Functions ##

    def is_multi_output(self) -> bool:
        """
        Indicates if a recipe is a "multiple output" recipe.

        :returns: True if the recipe produces multiple outputs. False otherwise.
        """
        return self.contains_value("/outputs")

    def get_package_paths(self) -> list[str]:
        """
        Convenience function that returns the locations of all "outputs" in the `/outputs` directory AND the root/
        top-level of the recipe file. Combined with a call to `get_value()` with a default value and a for loop, this
        should easily allow the calling code to handle editing/examining configurations found in:

          - "Simple" (non-multi-output) recipe files
          - Multi-output recipe files
          - Recipes that have both top-level and multi-output sections. An example can be found here:
              https://github.com/AnacondaRecipes/curl-feedstock/blob/master/recipe/meta.yaml

        """
        paths: list[str] = ["/"]

        outputs: Final[list[str]] = cast(list[str], self.get_value("/outputs", []))
        for i in range(len(outputs)):
            paths.append(f"/outputs/{i}")

        return paths

    @staticmethod
    def append_to_path(base_path: str, ext_path: str) -> str:
        """
        Convenience function meant to be paired with `get_package_paths()` to generate extended paths. This handles
        issues that arise when concatenating paths that do or do not include a trailing/leading `/` character. Most
        notably, the root path `/` inherently contains a trailing `/`.

        :param base_path: Base path, provided by `get_package_paths()`
        :param ext_path: Path to append to the end of the `base_path`
        :returns: A normalized path constructed by the two provided paths.
        """
        # Ensure the base path always ends in a `/`
        if not base_path:
            base_path = "/"
        if base_path[-1] != "/":
            base_path += "/"
        # Ensure the extended path never starts with a `/`
        if ext_path and ext_path[0] == "/":
            ext_path = ext_path[1:]
        return f"{base_path}{ext_path}"

    def get_dependency_paths(self) -> list[str]:
        """
        Convenience function that returns a list of all dependency lines in a recipe.

        :returns: A list of all paths in a recipe file that point to dependencies.
        """
        paths: list[str] = []
        req_sections: Final[list[str]] = [
            dependency_section_to_str(DependencySection.BUILD, self._schema_version),
            dependency_section_to_str(DependencySection.HOST, self._schema_version),
            dependency_section_to_str(DependencySection.RUN, self._schema_version),
            dependency_section_to_str(DependencySection.RUN_CONSTRAINTS, self._schema_version),
        ]

        # Convenience function that reduces repeated logic between regular and multi-output recipes
        def _scan_requirements(path_prefix: str = "") -> None:
            for section in req_sections:
                section_path = f"{path_prefix}/requirements/{section}"
                # Relying on `get_value()` ensures that we will only examine literal values and ignore comments
                # in-between dependencies.
                dependencies = cast(list[str], self.get_value(section_path, []))
                for i in range(len(dependencies)):
                    paths.append(f"{section_path}/{i}")

        # Scan for both multi-output and non-multi-output recipes. Here is an example of a recipe that has both:
        #   https://github.com/AnacondaRecipes/curl-feedstock/blob/master/recipe/meta.yaml
        _scan_requirements()

        outputs = cast(list[JsonType], self.get_value("/outputs", []))
        for i in range(len(outputs)):
            _scan_requirements(f"/outputs/{i}")

        return paths

    ## Jinja Variable Functions ##

    def list_variables(self) -> list[str]:
        """
        Returns variables found in the recipe, sorted by first appearance.

        :returns: List of variables found in the recipe.
        """
        return list(self._vars_tbl.keys())

    def contains_variable(self, var: str) -> bool:
        """
        Determines if a variable is set in this recipe.

        :param var: Variable to check for.
        :returns: True if a variable name is found in this recipe. False otherwise.
        """
        return var in self._vars_tbl

    def get_variable(self, var: str, default: JsonType | SentinelType = _sentinel) -> JsonType:
        """
        Returns the value of a variable set in the recipe. If specified, a default value will be returned if the
        variable name is not found.

        :param var: Variable of interest check for.
        :param default: (Optional) If the value is not found, return this value instead.
        :raises KeyError: If the value is not found AND no default is specified
        :returns: The value (or specified default value if not found) of the variable name provided.
        """
        if var not in self._vars_tbl:
            if default == RecipeParser._sentinel or isinstance(default, SentinelType):
                raise KeyError
            return default
        return self._vars_tbl[var]
=======
    ## JINJA Variable Editing Functions ##
>>>>>>> 30999ec2

    def set_variable(self, var: str, value: JsonType) -> None:
        """
        Adds or changes an existing Jinja variable.

        :param var: Variable to modify
        :param value: Value to set
        """
        self._vars_tbl[var] = value
        self._is_modified = True

    def del_variable(self, var: str) -> None:
        """
        Remove a variable from the project. If one is not found, no changes are made.

        :param var: Variable to delete
        """
        if not var in self._vars_tbl:
            return
        del self._vars_tbl[var]
        self._is_modified = True

    ## Selector Editing Functions ##
    def add_selector(self, path: str, selector: str, mode: SelectorConflictMode = SelectorConflictMode.REPLACE) -> None:
        """
        Given a path, add a selector (include the surrounding brackets) to the line denoted by path.

        :param path: Path to add a selector to
        :param selector: Selector statement to add
        :param mode: (Optional) Indicates how to handle a conflict if a selector already exists at this path.
        :raises KeyError: If the path provided is not found
        :raises ValueError: If the selector provided is malformed
        """
        path_stack = str_to_stack_path(path)
        node = traverse(self._root, path_stack)

        if node is None:
            raise KeyError(f"Path not found: {path!r}")
        if not Regex.SELECTOR.match(selector):
            raise ValueError(f"Invalid selector provided: {selector}")

        # Helper function that extracts the outer set of []'s in a selector
        def _extract_selector(s: str) -> str:
            return s.replace("[", "", 1)[::-1].replace("]", "", 1)[::-1]

        comment = ""
        old_selector_found = Regex.SELECTOR.search(node.comment)
        if node.comment == "" or mode == SelectorConflictMode.REPLACE:
            comment = f"# {selector}"
        # "Append" to existing selectors
        elif old_selector_found:
            logic_op = "and" if mode == SelectorConflictMode.AND else "or"
            old_selector = _extract_selector(old_selector_found.group())
            new_selector = _extract_selector(selector)
            comment = f"# [{old_selector} {logic_op} {new_selector}]"
        # If the comment is not a selector, put the selector first, then append the comment.
        else:
            # Strip the existing comment of it's leading `#` symbol
            comment = f"# {selector} " + node.comment.replace("#", "", 1).strip()

        node.comment = comment
        # Some lines of YAML correspond to multiple nodes. For consistency, we need to ensure that comments are
        # duplicate across all nodes on a line.
        if node.is_single_key():
            node.children[0].comment = comment

        self._rebuild_selectors()
        self._is_modified = True

    def remove_selector(self, path: str) -> Optional[str]:
        """
        Given a path, remove a selector to the line denoted by path.
        - If a selector does not exist, nothing happens.
        - If a comment exists after the selector, keep it, discard the selector.

        :param path: Path to add a selector to
        :raises KeyError: If the path provided is not found
        :returns: If found, the selector removed (includes surrounding brackets). Otherwise, returns None
        """
        path_stack = str_to_stack_path(path)
        node = traverse(self._root, path_stack)

        if node is None:
            raise KeyError(f"Path not found: {path!r}")

        search_results = Regex.SELECTOR.search(node.comment)
        if not search_results:
            return None

        selector = search_results.group(0)
        comment = node.comment.replace(selector, "")
        # Sanitize potential edge-case scenarios after a removal
        comment = comment.replace("#  ", "# ").replace("# # ", "# ")
        # Detect and remove empty comments. Other comments should remain intact.
        if comment.strip() == "#":
            comment = ""

        node.comment = comment
        # Some lines of YAML correspond to multiple nodes. For consistency, we need to ensure that comments are
        # duplicate across all nodes on a line.
        if node.is_single_key():
            node.children[0].comment = comment

        self._rebuild_selectors()
        self._is_modified = True
        return selector

    ## Comment Editing Functions ##

    def add_comment(self, path: str, comment: str) -> None:
        """
        Adds a comment to an existing path. If a comment exists, replaces the existing comment. If a selector exists,
        comment is appended after the selector component of the comment.

        :param path: Target path to add a comment to
        :param comment: Comment to add
        :raises KeyError: If the path provided is not found
        :raises ValueError: If the comment provided is a selector, the empty string, or consists of only whitespace
            characters
        """
        comment = comment.strip()
        if comment == "":
            raise ValueError("Comments cannot consist only of whitespace characters")

        if Regex.SELECTOR.match(comment):
            raise ValueError(f"Selectors can not be submitted as comments: {comment}")

        node = traverse(self._root, str_to_stack_path(path))

        if node is None:
            raise KeyError(f"Path not found: {path}")

        search_results = Regex.SELECTOR.search(node.comment)
        # If a selector is present, append the selector.
        if search_results:
            selector = search_results.group(0)
            if comment[0] == "#":
                comment = comment[1:].strip()
            comment = f"# {selector} {comment}"

        # Prepend a `#` if it is missing
        if comment[0] != "#":
            comment = f"# {comment}"
        node.comment = comment
        # Comments for "single key" nodes apply to both the parent and child. This is because such parent nodes render
        # on the same line as their children.
        if node.is_single_key():
            node.children[0].comment = comment
        self._is_modified = True

    ## YAML Patching Functions ##

    @staticmethod
    def _is_valid_patch_node(node: Optional[Node], node_idx: int) -> TypeGuard[Node]:
        """
        Indicates if the target node to perform a patch operation against is a valid node. This is based on the RFC spec
        for JSON patching paths.

        :param node: Target node to validate
        :param node_idx: If the caller is evaluating that a list member, exists, this is the VIRTUAL index into that
            list. Otherwise this value should be less than 0.
        :returns: True if the node can be patched. False otherwise.
        """
        # Path not found
        if node is None:
            return False

        # Leaf nodes contain values and not path information. Paths should not be made that access leaf nodes, with the
        # exception of members of a list and keys. Making such a path violates the RFC.
        if not node.list_member_flag and not node.key_flag and node.is_leaf():
            return False

        if node_idx >= 0:
            # Check the bounds if the target requires the use of an index, remembering to use the virtual look-up table.
            idx_map = remap_child_indices_virt_to_phys(node.children)
            if node_idx < 0 or node_idx > (len(idx_map) - 1):
                return False
            # You cannot use the list access feature to access non-lists
            if len(node.children) and not node.children[idx_map[node_idx]].list_member_flag:
                return False

        return True

    def _patch_add_find_target(self, path_stack: StrStack) -> tuple[Optional[Node], int, int, str, bool]:
        """
        Finds the target node of an `add()` operation, along with some supporting information.

        This function does not modify the parse tree.

        :param path_stack: Path that describes a location in the tree, as a list, treated like a stack.
        :returns: A tuple containing: - The target node, if found (or the parent node if the target is a list member) -
            The index of a node if the target is a list member - An additional path that needs to be created, if
            applicable - A flag indicating if the new data will be appended to a list
        """
        if len(path_stack) == 0:
            return None, INVALID_IDX, INVALID_IDX, "", False

        # Special case that only applies to `add`. The `-` character indicates the new element can be added to the end
        # of the list.
        append_to_list = False
        if path_stack[0] == "-":
            path_stack.pop(0)
            append_to_list = True

        path_stack_copy = path_stack.copy()
        node, virt_idx, phys_idx = traverse_with_index(self._root, path_stack)
        # Attempt to run a second time, if no node is found. As per the RFC, the containing object/list must exist. That
        # allows us to create only 1 level in the path.
        path_to_create = ""
        if node is None:
            path_to_create = path_stack_copy.pop(0)
            node, virt_idx, phys_idx = traverse_with_index(self._root, path_stack_copy)

        return node, virt_idx, phys_idx, path_to_create, append_to_list

    def _patch_add(self, path_stack: StrStack, value: JsonType) -> bool:
        """
        Performs a JSON patch `add` operation.

        :param path_stack: Path that describes a location in the tree, as a list, treated like a stack.
        :param value: Value to add.
        :returns: True if the operation was successful. False otherwise.
        """
        # NOTE from the RFC:
        #   Because this operation is designed to add to existing objects and arrays, its target location will often
        #   not exist...However, the object itself or an array containing it does need to exist
        # In other words, the patch op will, at most, create 1 new path level. In addition, that also implies that
        # trying to append to an existing list only applies if the append operator is at the end of the list.
        node, virt_idx, phys_idx, path_to_create, append_to_list = self._patch_add_find_target(path_stack)

        if not RecipeParser._is_valid_patch_node(node, virt_idx):
            return False

        # If we couldn't find 1 level in the path, ensure that we re-insert that as the "root" of the sub-tree we are
        # about to create.
        if path_to_create:
            value = {path_to_create: value}

        new_children: list[Node] = RecipeReader._generate_subtree(value)
        # Mark children as list members if they are list members
        if append_to_list or phys_idx > INVALID_IDX:
            # Adding an object to a list requires the children to be wrapped in a collection node
            if not isinstance(value, PRIMITIVES_TUPLE):
                new_children = [Node(list_member_flag=True, children=new_children)]
            else:
                for child in new_children:
                    child.list_member_flag = True

        # Insert members if an index is specified. Otherwise, extend the list of child nodes from the existing list.
        if phys_idx > INVALID_IDX:
            node.children[phys_idx:phys_idx] = new_children
        # Extend the list of children if we're appending or adding a new key.
        elif append_to_list or path_to_create:
            node.children.extend(new_children)
        # NOTE from the RFC: "If the member already exists, it is replaced by the specified value."
        else:
            node.children = new_children

        return True

    def _patch_remove(self, path_stack: StrStack) -> bool:
        """
        Performs a JSON patch `remove` operation.

        :param path_stack: Path that describes a location in the tree, as a list, treated like a stack.
        :returns: True if the operation was successful. False otherwise.
        """
        if len(path_stack) == 0:
            return False

        # Removal in all scenarios requires targeting the parent node.
        node_idx = -1 if not path_stack[0].isdigit() else int(path_stack[0])
        # `traverse()` is destructive to the stack, so make a copy for the second traversal call.
        path_stack_copy = path_stack.copy()
        node_to_rm = traverse(self._root, path_stack)
        if not RecipeParser._is_valid_patch_node(node_to_rm, -1):
            return False

        path_stack_copy.pop(0)
        node = traverse(self._root, path_stack_copy)
        if not RecipeParser._is_valid_patch_node(node, node_idx):
            return False

        if node_idx > INVALID_IDX:
            # Pop the "physical" index, not the "virtual" one to ensure comments have been accounted for.
            node.children.pop(remap_child_indices_virt_to_phys(node.children)[node_idx])
            return True

        # In all other cases, the node to be removed must be found before eviction
        for i in range(len(node.children)):
            if node.children[i] == node_to_rm:
                node.children.pop(i)
                return True
        return False

    def _patch_replace(self, path_stack: StrStack, value: JsonType) -> bool:
        """
        Performs a JSON patch `replace` operation.

        :param path_stack: Path that describes a location in the tree, as a list, treated like a stack.
        :param value: Value to update with.
        :returns: True if the operation was successful. False otherwise.
        """
        node, virt_idx, phys_idx = traverse_with_index(self._root, path_stack)
        if not RecipeParser._is_valid_patch_node(node, virt_idx):
            return False

        new_children: list[Node] = RecipeReader._generate_subtree(value)
        # Lists inject all children at the target position.
        if phys_idx > INVALID_IDX:
            # Adding an object to a list requires the children to be wrapped in a collection node
            if not isinstance(value, PRIMITIVES_TUPLE):
                new_children = [Node(list_member_flag=True, children=new_children)]
            else:
                # Ensure all children are marked as list members
                for child in new_children:
                    child.list_member_flag = True
            node.children[phys_idx:phys_idx] = new_children
            # Evict the old child, which is now behind the new children
            node.children.pop(phys_idx + len(new_children))
            return True

        # Leafs that represent values/paths of values can evict all children, and be replaced with new children, derived
        # from a new tree of values.
        node.children = new_children
        return True

    def _patch_move(self, path_stack: StrStack, value_from: str) -> bool:
        """
        Performs a JSON patch `add` operation.

        :param path_stack: Path that describes a location in the tree, as a list, treated like a stack.
        :param value_from: The "from" value in the JSON payload, i.e. the path the value originates from.
        :returns: True if the operation was successful. False otherwise.
        """
        # NOTE from the RFC:
        #   This operation is functionally identical to a "remove" operation on the "from" location, followed
        #   immediately by an "add" operation at the target location with the value that was just removed.
        # So to save on development and maintenance, that is how this op is written.
        original_value: JsonType
        try:
            original_value = self.get_value(value_from)
        except KeyError:
            return False

        # Validate that `add` will succeed before we `remove` anything
        node, virt_idx, _, _, _ = self._patch_add_find_target(path_stack.copy())
        if not RecipeParser._is_valid_patch_node(node, virt_idx):
            return False

        return self._patch_remove(str_to_stack_path(value_from)) and self._patch_add(path_stack, original_value)

    def _patch_copy(self, path_stack: StrStack, value_from: str) -> bool:
        """
        Performs a JSON patch `add` operation.

        :param path_stack: Path that describes a location in the tree, as a list, treated like a stack.
        :param value_from: The "from" value in the JSON payload, i.e. the path the value originates from.
        :returns: True if the operation was successful. False otherwise.
        """
        # NOTE from the RFC:
        #   This operation is functionally identical to an "add" operation at the target location using the value
        #   specified in the "from" member.
        # So to save on development and maintenance, that is how this op is written.
        original_value: JsonType
        try:
            original_value = self.get_value(value_from)
        except KeyError:
            return False

        return self._patch_add(path_stack, original_value)

    def _patch_test(self, path: str, value: JsonType) -> bool:
        """
        Performs a JSON patch `test` operation.

        :param path: Path as a string. Useful for invoking public class members.
        :param value: Value to evaluate against.
        :returns: True if the target value is equal to the provided value. False otherwise.
        """
        try:
            return self.get_value(path) == value
        except KeyError:
            # Path not found
            return False

    def _call_patch_op(self, op: str, path: str, patch: JsonPatchType) -> bool:
        """
        Switching function that calls the appropriate JSON patch operation.

        :param op: Patch operation, pre-sanitized.
        :param path: Path as a string.
        :param patch: The original JSON patch. This is passed to conditionally provide extra arguments, per op.
        :returns: True if the patch was successful. False otherwise.
        """
        path_stack: Final[StrStack] = str_to_stack_path(path)
        # NOTE: The `remove` op has no `value` or `from` field to pass in, so it is executed first.
        if op == "remove":
            return self._patch_remove(path_stack)

        # The supplemental field name is determined by the operation type.
        value_from: Final[str] = "from" if op in RecipeParser._patch_ops_requiring_from else "value"
        patch_data: Final[JsonType | str] = patch[value_from]

        if op == "add":
            return self._patch_add(path_stack, patch_data)
        if op == "replace":
            return self._patch_replace(path_stack, patch_data)
        if op == "move":
            return self._patch_move(path_stack, cast(str, patch_data))
        if op == "copy":
            return self._patch_copy(path_stack, cast(str, patch_data))
        if op == "test":
            return self._patch_test(path, patch_data)

        # This should be unreachable but is kept for completeness.
        return False

    def patch(self, patch: JsonPatchType) -> bool:
        """
        Given a JSON-patch object, perform a patch operation.

        Modifications from RFC 6902
          - We're using a Jinja-formatted YAML file, not JSON
          - To modify comments, specify the `path` AND `comment`

        :param patch: JSON-patch payload to operate with.
        :raises JsonPatchValidationException: If the JSON-patch payload does not conform to our schema/spec.
        :returns: If the calling code attempts to perform the `test` operation, this indicates the return value of the
            `test` request. In other words, if `value` matches the target variable, return True. False otherwise. For
            all other operations, this indicates if the operation was successful.
        """
        # Validate the patch schema
        try:
            schema_validate(patch, JSON_PATCH_SCHEMA)
        except Exception as e:
            raise JsonPatchValidationException(patch) from e

        path: Final[str] = cast(str, patch["path"])

        # All RFC ops are supported, so the JSON schema validation checks will prevent us from getting this far, if
        # there is an issue.
        op: Final[str] = cast(str, patch["op"])

        # A no-op move is silly, but we might as well make it efficient AND ensure a no-op move doesn't corrupt our
        # modification flag.
        if op == "move" and path == patch["from"]:
            return True

        # Both versions of the path are sent over so that the op can easily use both private and public functions
        # (without incurring even more conversions between path types).
        is_successful = self._call_patch_op(op, path, patch)

        # Update the selector table and modified flag, if the operation succeeded.
        if is_successful and op != "test":
            # TODO this is not the most efficient way to update the selector table, but for now, it works.
            self._rebuild_selectors()
            # TODO technically this doesn't handle a no-op.
            self._is_modified = True

        return is_successful

    def search_and_patch(
        self, regex: str | re.Pattern[str], patch: JsonPatchType, include_comment: bool = False
    ) -> bool:
        """
        Given a regex string and a JSON patch, apply the patch to any values that match the search expression.

        :param regex: Regular expression to match with
        :param patch: JSON patch to perform. NOTE: The `path` field will be replaced with the path(s) found, so it does
            not need to be provided.
        :param include_comment: (Optional) If set to `True`, this function will execute the regular expression on values
            WITH their comments provided. For example: `42  # This is a comment`
        :returns: Returns a list of paths where the matched value was found.
        """
        paths = self.search(regex, include_comment)
        summation: bool = True
        for path in paths:
            patch["path"] = path
            summation = summation and self.patch(patch)
        return summation

    def diff(self) -> str:
        """
        Returns a git-like-styled diff of the current recipe state with original state of the recipe. Useful for
        debugging and providing users with some feedback.

        :returns: User-friendly displayable string that represents notifications made to the recipe.
        """
        if not self.is_modified():
            return ""
        # Utilize `difflib` to lower maintenance overhead.
        return "\n".join(
            difflib.unified_diff(
                self._init_content.splitlines(), self.render().splitlines(), fromfile="original", tofile="current"
            )
        )<|MERGE_RESOLUTION|>--- conflicted
+++ resolved
@@ -47,902 +47,7 @@
     # Static set of patch operations that require `from`. The others require `value` or nothing.
     _patch_ops_requiring_from = set(["copy", "move"])
 
-<<<<<<< HEAD
-    @staticmethod
-    def _parse_yaml_recursive_sub(data: JsonType, modifier: Callable[[str], JsonType]) -> JsonType:
-        """
-        Recursive helper function used when we need to perform variable substitutions.
-
-        :param data: Data to substitute values in
-        :param modifier: Modifier function that performs some kind of substitution.
-        :returns: Pythonic data corresponding to the line of YAML
-        """
-        # Add the substitutions back in
-        if isinstance(data, str):
-            data = modifier(quote_special_strings(data))
-        if isinstance(data, dict):
-            for key in data.keys():
-                data[key] = RecipeParser._parse_yaml_recursive_sub(cast(str, data[key]), modifier)
-        elif isinstance(data, list):
-            for i in range(len(data)):
-                data[i] = RecipeParser._parse_yaml_recursive_sub(cast(str, data[i]), modifier)
-        return data
-
-    @staticmethod
-    def _parse_yaml(s: str, parser: Optional[RecipeParser] = None) -> JsonType:
-        """
-        Parse a line (or multiple) of YAML into a Pythonic data structure
-
-        :param s: String to parse
-        :param parser: (Optional) If provided, this will substitute Jinja variables with values specified in in the
-            recipe file. Since `_parse_yaml()` is critical to constructing recipe files, this function must remain
-            static. Also, during construction, we shouldn't be using a variables until the entire recipe is read/parsed.
-        :returns: Pythonic data corresponding to the line of YAML
-        """
-        output: JsonType = None
-
-        # V1 recipes use $-escaped JINJA substitutions that will not throw parse exceptions. If variable substitution
-        # is requested, we will need to handle that directly.
-        def _v1_sub_jinja() -> None:
-            if parser is not None and parser.get_schema_version() == SchemaVersion.V1:
-                output = RecipeParser._parse_yaml_recursive_sub(
-                    output, parser._render_jinja_vars  # pylint: disable=protected-access
-                )
-
-        # Our first attempt handles special string cases that require quotes that the YAML parser drops. If that fails,
-        # then we fall back to performing JINJA substitutions.
-        try:
-            try:
-                output = cast(JsonType, yaml.safe_load(s))
-                _v1_sub_jinja()
-            except yaml.scanner.ScannerError:
-                output = cast(JsonType, yaml.safe_load(quote_special_strings(s)))
-                _v1_sub_jinja()
-        except Exception:  # pylint: disable=broad-exception-caught
-            # If a construction exception is thrown, attempt to re-parse by replacing Jinja macros (substrings in
-            # `{{}}`) with friendly string substitution markers, then re-inject the substitutions back in. We classify
-            # all Jinja substitutions as string values, so we don't have to worry about the type of the actual
-            # substitution.
-            sub_list: list[str] = Regex.JINJA_V0_SUB.findall(s)
-            s = Regex.JINJA_V0_SUB.sub(RECIPE_MANAGER_SUB_MARKER, s)
-            output = RecipeParser._parse_yaml_recursive_sub(
-                cast(JsonType, yaml.safe_load(s)), lambda d: substitute_markers(d, sub_list)
-            )
-            # Because we leverage PyYaml to parse the data structures, we need to perform a second pass to perform
-            # variable substitutions.
-            if parser is not None:
-                output = RecipeParser._parse_yaml_recursive_sub(
-                    output, parser._render_jinja_vars  # pylint: disable=protected-access
-                )
-        return output
-
-    @staticmethod
-    def _parse_line_node(s: str) -> Node:
-        """
-        Parses a line of conda-formatted YAML into a Node.
-
-        Latest YAML spec can be found here: https://yaml.org/spec/1.2.2/
-
-        :param s: Pre-stripped (no leading/trailing spaces), non-Jinja line of a recipe file
-        :returns: A Node representing a line of the conda-formatted YAML.
-        """
-        # Use PyYaml to safely/easily/correctly parse single lines of YAML.
-        output = RecipeParser._parse_yaml(s)
-
-        # Attempt to parse-out comments. Fully commented lines are not ignored to preserve context when the text is
-        # rendered. Their order in the list of child nodes will preserve their location. Fully commented lines just have
-        # a value of "None".
-        #
-        # There is an open issue to PyYaml to support comment parsing:
-        #   - https://github.com/yaml/pyyaml/issues/90
-        comment = ""
-        # The full line is a comment
-        if s.startswith("#"):
-            return Node(comment=s)
-        # There is a comment at the end of the line if a `#` symbol is found with leading whitespace before it. If it is
-        # "touching" a character on the left-side, it is just part of a string.
-        comment_re_result = Regex.DETECT_TRAILING_COMMENT.search(s)
-        if comment_re_result is not None:
-            # Group 0 is the whole match, Group 1 is the leading whitespace, Group 2 locates the `#`
-            comment = s[comment_re_result.start(2) :]
-
-        # If a dictionary is returned, we have a line containing a key and potentially a value. There should only be 1
-        # key/value pairing in 1 line. Nodes representing keys should be flagged for handling edge cases.
-        if isinstance(output, dict):
-            children: list[Node] = []
-            key = list(output.keys())[0]
-            # If the value returned is None, there is no leaf node to set
-            if output[key] is not None:
-                # As the line is shared by both parent and child, the comment gets tagged to both.
-                children.append(Node(cast(Primitives, output[key]), comment))
-            return Node(key, comment, children, key_flag=True)
-        # If a list is returned, then this line is a listed member of the parent Node
-        if isinstance(output, list):
-            # The full line is a comment
-            if s.startswith("#"):
-                # Comments are list members to ensure indentation
-                return Node(comment=comment, list_member_flag=True)
-            # Special scenarios that can occur on 1 line:
-            #   1. Lists can contain lists: - - foo -> [["foo"]]
-            #   2. Lists can contain keys:  - foo: bar -> [{"foo": "bar"}]
-            # And, of course, there can be n values in each of these collections on 1 line as well. Scenario 2 occurs in
-            # multi-output recipe files so we need to support the scenario here.
-            #
-            # `PKG-3006` tracks an investigation effort into what we need to support for our purposes.
-            if isinstance(output[0], dict):
-                # Build up the key-and-potentially-value pair nodes first
-                key_children: list[Node] = []
-                key = list(output[0].keys())[0]
-                if output[0][key] is not None:
-                    key_children.append(Node(cast(Primitives, output[0][key]), comment))
-                key_node = Node(key, comment, key_children, key_flag=True)
-
-                elem_node = Node(comment=comment, list_member_flag=True)
-                elem_node.children.append(key_node)
-                return elem_node
-            return Node(cast(Primitives, output[0]), comment, list_member_flag=True)
-        # Other types are just leaf nodes. This is scenario should likely not be triggered given our recipe files don't
-        # have single valid lines of YAML, but we cover this case for the sake of correctness.
-        return Node(output, comment)
-
-    @staticmethod
-    def _generate_subtree(value: JsonType) -> list[Node]:
-        """
-        Given a value supported by JSON, use the RecipeParser to generate a list of child nodes. This effectively
-        creates a new subtree that can be used to patch other parse trees.
-        """
-        # Multiline values can replace the list of children with a single multiline leaf node.
-        if isinstance(value, str) and "\n" in value:
-            return [
-                Node(
-                    value=value.splitlines(),
-                    # The conversion from JSON-to-YAML is lossy here. Default to the closest equivalent, which preserves
-                    # newlines.
-                    multiline_variant=MultilineVariant.PIPE,
-                )
-            ]
-
-        # For complex types, generate the YAML equivalent and build a new tree.
-        if not isinstance(value, PRIMITIVES_TUPLE):
-            # Although not technically required by YAML, we add the optional spacing for human readability.
-            return RecipeParser(  # pylint: disable=protected-access
-                # NOTE: `yaml.dump()` defaults to 80 character lines. Longer lines may have newlines unexpectedly
-                #       injected into this value, screwing up the parse-tree.
-                yaml.dump(value, Dumper=ForceIndentDumper, sort_keys=False, width=sys.maxsize)  # type: ignore[misc]
-            )._root.children
-
-        # Primitives can be safely stringified to generate a parse tree.
-        return RecipeParser(str(stringify_yaml(value)))._root.children  # pylint: disable=protected-access
-
-    def _render_jinja_vars(self, s: str) -> JsonType:
-        """
-        Helper function that replaces Jinja substitutions with their actual set values.
-
-        :param s: String to be re-rendered
-        :returns: The original value, augmented with Jinja substitutions. Types are re-rendered to account for multiline
-            strings that may have been "normalized" prior to this call.
-        """
-
-        # Initialize `schema_version` specific details.
-        def _set_on_schema_version() -> tuple[int, re.Pattern[str]]:
-            match self._schema_version:
-                case SchemaVersion.V0:
-                    return 2, Regex.JINJA_V0_SUB
-                case SchemaVersion.V1:
-                    return 3, Regex.JINJA_V1_SUB
-
-        start_idx, sub_regex = _set_on_schema_version()
-
-        # Search the string, replacing all substitutions we can recognize
-        for match in cast(list[str], sub_regex.findall(s)):
-            # The regex guarantees the string starts and ends with double braces
-            key = match[start_idx:-2].strip()
-            # Check for and interpret common JINJA functions
-            # TODO add support for UPPER and REPLACE
-            lower_match = Regex.JINJA_FUNCTION_LOWER.search(key)
-            if lower_match:
-                key = key.replace(lower_match.group(), "").strip()
-
-            if key in self._vars_tbl:
-                # Replace value as a string. Re-interpret the entire value before returning.
-                value = str(self._vars_tbl[key])
-                if lower_match:
-                    value = value.lower()
-                s = s.replace(match, value)
-            # $-Escaping the unresolved variable does a few things:
-            #  - Clearly identifies the value as an unresolved variable
-            #  - Normalizes the substitution syntax with V1
-            #  - Ensures the returned value is YAML-parsable
-            elif self._schema_version == SchemaVersion.V0:
-                s = f"${s}"
-        return cast(JsonType, yaml.safe_load(s))
-
-    def _init_vars_tbl(self) -> None:
-        """
-        Initializes the variable table, `vars_tbl` based on the document content.
-        Requires parse-tree and `_schema_version` to be initialized.
-        """
-        # Tracks Jinja variables set by the file
-        self._vars_tbl: dict[str, JsonType] = {}
-
-        match self._schema_version:
-            case SchemaVersion.V0:
-                # Find all the set statements and record the values
-                for line in cast(list[str], Regex.JINJA_V0_SET_LINE.findall(self._init_content)):
-                    key = line[line.find("set") + len("set") : line.find("=")].strip()
-                    value = line[line.find("=") + len("=") : line.find("%}")].strip()
-                    try:
-                        self._vars_tbl[key] = ast.literal_eval(value)  # type: ignore[misc]
-                    except Exception:  # pylint: disable=broad-exception-caught
-                        self._vars_tbl[key] = value
-            case SchemaVersion.V1:
-                self._vars_tbl = cast(dict[str, JsonType], self.get_value("/context", {}))
-
-    def _rebuild_selectors(self) -> None:
-        """
-        Re-builds the selector look-up table. This table allows quick access to tree nodes that have a selector
-        specified. This needs to be called when the tree or selectors are modified.
-        """
-        self._selector_tbl: dict[str, list[SelectorInfo]] = {}
-
-        def _collect_selectors(node: Node, path: StrStack) -> None:
-            # Ignore empty comments
-            if not node.comment:
-                return
-            match = Regex.SELECTOR.search(node.comment)
-            if not match:
-                return
-            selector = match.group(0)
-            selector_info = SelectorInfo(node, list(path))
-            self._selector_tbl.setdefault(selector, [])
-            self._selector_tbl[selector].append(selector_info)
-
-        traverse_all(self._root, _collect_selectors)
-
-    def __init__(self, content: str):
-        # pylint: disable=too-complex
-        # TODO Refactor and simplify ^
-        """
-        Constructs a RecipeParser instance.
-
-        :param content: conda-build formatted recipe file, as a single text string.
-        """
-        super().__init__()
-        # The initial, raw, text is preserved for diffing and debugging purposes
-        self._init_content: Final[str] = content
-        # Indicates if the original content has changed
-        self._is_modified = False
-
-        # Root of the parse tree
-        self._root = Node(ROOT_NODE_VALUE)
-        # Start by removing all Jinja lines. Then traverse line-by-line
-        sanitized_yaml = Regex.JINJA_V0_LINE.sub("", self._init_content)
-
-        # Read the YAML line-by-line, maintaining a stack to manage the last owning node in the tree.
-        node_stack: list[Node] = [self._root]
-        # Relative depth is determined by the increase/decrease of indentation marks (spaces)
-        cur_indent = 0
-        last_node = node_stack[-1]
-
-        # Iterate with an index variable, so we can handle multiline values
-        line_idx = 0
-        lines = sanitized_yaml.splitlines()
-        num_lines = len(lines)
-        while line_idx < num_lines:
-            line = lines[line_idx]
-            # Increment here, so that the inner multiline processing loop doesn't cause a skip of the line following the
-            # multiline value.
-            line_idx += 1
-            # Ignore empty lines
-            clean_line = line.strip()
-            if clean_line == "":
-                continue
-
-            new_indent = num_tab_spaces(line)
-            new_node = RecipeParser._parse_line_node(clean_line)
-            # If the last node ended (pre-comments) with a |, >, or other multi-line character, reset the value to be a
-            # list of the following extra-indented strings
-            multiline_re_match = Regex.MULTILINE.match(line)
-            if multiline_re_match:
-                # Calculate which multiline symbol is used. The first character must be matched, the second is optional.
-                variant_capture = cast(str, multiline_re_match.group(Regex.MULTILINE_VARIANT_CAPTURE_GROUP_CHAR))
-                variant_sign = cast(str | None, multiline_re_match.group(Regex.MULTILINE_VARIANT_CAPTURE_GROUP_SUFFIX))
-                if variant_sign is not None:
-                    variant_capture += variant_sign
-                # Per YAML spec, multiline statements can't be commented. In other words, the `#` symbol is seen as a
-                # string character in multiline values.
-                multiline_node = Node(
-                    [],
-                    multiline_variant=MultilineVariant(variant_capture),
-                )
-                # Type narrow that we assigned `value` as a `list`
-                assert isinstance(multiline_node.value, list)
-                multiline = lines[line_idx]
-                multiline_indent = num_tab_spaces(multiline)
-                # Add the line to the list once it is verified to be the next line to capture in this node. This means
-                # that `line_idx` will point to the line of the next node, post-processing. Note that blank lines are
-                # valid in multi-line strings, occasionally found in `/about/summary` sections.
-                while multiline_indent > new_indent or multiline == "":
-                    multiline_node.value.append(multiline.strip())
-                    line_idx += 1
-                    multiline = lines[line_idx]
-                    multiline_indent = num_tab_spaces(multiline)
-                # The previous level is the key to this multi-line value, so we can safely reset it.
-                new_node.children = [multiline_node]
-            if new_indent > cur_indent:
-                node_stack.append(last_node)
-                # Edge case: The first element of a list of objects that is NOT a 1-line key-value pair needs
-                # to be added to the stack to maintain composition
-                if last_node.is_collection_element() and not last_node.children[0].is_single_key():
-                    node_stack.append(last_node.children[0])
-            elif new_indent < cur_indent:
-                # Multiple levels of depth can change from line to line, so multiple stack nodes must be pop'd. Example:
-                # foo:
-                #   bar:
-                #     fizz: buzz
-                # baz: blah
-                # TODO Figure out tab-depth of the recipe being read. 4 spaces is technically valid in YAML
-                depth_to_pop = (cur_indent - new_indent) // TAB_SPACE_COUNT
-                for _ in range(depth_to_pop):
-                    node_stack.pop()
-            cur_indent = new_indent
-            # Look at the stack to determine the parent Node and then append the current node to the new parent.
-            parent = node_stack[-1]
-            parent.children.append(new_node)
-            # Update the last node for the next line interpretation
-            last_node = new_node
-
-        # Auto-detect and deserialize the version of the recipe schema. This will change how the class behaves.
-        self._schema_version = SchemaVersion.V0
-        schema_version = cast(SchemaVersion | int, self.get_value("/schema_version", SchemaVersion.V0))
-        if isinstance(schema_version, int) and schema_version == 1:
-            self._schema_version = SchemaVersion.V1
-
-        # Initialize the variables table. This behavior changes per `schema_version`
-        self._init_vars_tbl()
-
-        # Now that the tree is built, construct a selector look-up table that tracks all the nodes that use a particular
-        # selector. This will make it easier to.
-        #
-        # This table will have to be re-built or modified when the tree is modified with `patch()`.
-        self._rebuild_selectors()
-
-    @staticmethod
-    def _canonical_sort_keys_comparison(n: Node, priority_tbl: dict[str, int]) -> int:
-        """
-        Given a look-up table defining "canonical" sort order, this function provides a way to compare Nodes.
-
-        :param n: Node to evaluate
-        :param priority_tbl: Table that provides a "canonical ordering" of keys
-        :returns: An integer indicating sort-order priority
-        """
-        # For now, put all comments at the top of the section. Arguably this is better than having them "randomly tag"
-        # to another top-level key.
-        if n.is_comment():
-            return -sys.maxsize
-        # Unidentified keys go to the bottom of the section.
-        if not isinstance(n.value, str) or n.value not in priority_tbl:
-            return sys.maxsize
-        return priority_tbl[n.value]
-
-    @staticmethod
-    def _str_tree_recurse(node: Node, depth: int, lines: list[str]) -> None:
-        """
-        Helper function that renders a parse tree as a text-based dependency tree. Useful for debugging.
-
-        :param node: Node of interest
-        :param depth: Current depth of the node
-        :param lines: Accumulated list of lines to text to render
-        """
-        spaces = TAB_AS_SPACES * depth
-        branch = "" if depth == 0 else "|- "
-        lines.append(f"{spaces}{branch}{node.short_str()}")
-        for child in node.children:
-            RecipeParser._str_tree_recurse(child, depth + 1, lines)
-
-    def __str__(self) -> str:
-        """
-        Casts the parser into a string. Useful for debugging.
-
-        :returns: String representation of the recipe file
-        """
-        s = "--------------------\n"
-        tree_lines: list[str] = []
-        RecipeParser._str_tree_recurse(self._root, 0, tree_lines)
-        s += "RecipeParser Instance\n"
-        s += f"- Schema Version: {self._schema_version}\n"
-        s += "- Variables Table:\n"
-        s += json.dumps(self._vars_tbl, indent=TAB_AS_SPACES) + "\n"
-        s += "- Selectors Table:\n"
-        for key, val in self._selector_tbl.items():
-            s += f"{TAB_AS_SPACES}{key}\n"
-            for info in val:
-                s += f"{TAB_AS_SPACES}{TAB_AS_SPACES}- {info}\n"
-        s += f"- is_modified?: {self._is_modified}\n"
-        s += "- Tree:\n" + "\n".join(tree_lines) + "\n"
-        s += "--------------------\n"
-
-        return s
-
-    def __eq__(self, other: object) -> bool:
-        """
-        Checks if two recipe representations match entirely
-
-        :param other: Other recipe parser instance to check against.
-        :returns: True if both recipes contain the same current state. False otherwise.
-        """
-        if not isinstance(other, RecipeParser):
-            raise TypeError
-        if self._schema_version != other._schema_version:
-            return False
-        return self.render() == other.render()
-
-    def get_schema_version(self) -> SchemaVersion:
-        """
-        Returns which version of the schema this recipe uses. Useful for preventing illegal operations.
-        :returns: Schema Version of the recipe file.
-        """
-        return self._schema_version
-
-    def has_unsupported_statements(self) -> bool:
-        """
-        Runs a series of checks against the original recipe file.
-
-        :returns: True if the recipe has statements we do not currently support. False otherwise.
-        """
-        # TODO complete
-        raise NotImplementedError
-
-    @staticmethod
-    def _render_tree(node: Node, depth: int, lines: list[str], parent: Optional[Node] = None) -> None:
-        # pylint: disable=too-complex
-        # TODO Refactor and simplify ^
-        """
-        Recursive helper function that traverses the parse tree to generate a file.
-
-        :param node: Current node in the tree
-        :param depth: Current depth of the recursion
-        :param lines: Accumulated list of lines in the recipe file
-        :param parent: (Optional) Parent node to the current node. Set by recursive calls only.
-        """
-        spaces = TAB_AS_SPACES * depth
-
-        # Edge case: The first element of dictionary in a list has a list `- ` prefix. Subsequent keys in the dictionary
-        # just have a tab.
-        is_first_collection_child: Final[bool] = (
-            parent is not None and parent.is_collection_element() and node == parent.children[0]
-        )
-
-        # Handle same-line printing
-        if node.is_single_key():
-            # Edge case: Handle a list containing 1 member
-            if node.children[0].list_member_flag:
-                if is_first_collection_child:
-                    lines.append(f"{TAB_AS_SPACES * (depth-1)}- {node.value}:  {node.comment}".rstrip())
-                else:
-                    lines.append(f"{spaces}{node.value}:  {node.comment}".rstrip())
-                lines.append(
-                    f"{spaces}{TAB_AS_SPACES}- "
-                    f"{stringify_yaml(node.children[0].value, multiline_variant=node.children[0].multiline_variant)}  "
-                    f"{node.children[0].comment}".rstrip()
-                )
-                return
-
-            if is_first_collection_child:
-                lines.append(
-                    f"{TAB_AS_SPACES * (depth-1)}- {node.value}: "
-                    f"{stringify_yaml(node.children[0].value)}  "
-                    f"{node.children[0].comment}".rstrip()
-                )
-                return
-
-            # Handle multi-line statements. In theory this will probably only ever be strings, but we'll try to account
-            # for other types.
-            #
-            # By the language spec, # symbols do not indicate comments on multiline strings.
-            if node.children[0].multiline_variant != MultilineVariant.NONE:
-                multi_variant: Final[MultilineVariant] = node.children[0].multiline_variant
-                lines.append(f"{spaces}{node.value}: {multi_variant}  {node.comment}".rstrip())
-                for val_line in cast(list[str], node.children[0].value):
-                    lines.append(
-                        f"{spaces}{TAB_AS_SPACES}"
-                        f"{stringify_yaml(val_line, multiline_variant=multi_variant)}".rstrip()
-                    )
-                return
-            lines.append(
-                f"{spaces}{node.value}: "
-                f"{stringify_yaml(node.children[0].value)}  "
-                f"{node.children[0].comment}".rstrip()
-            )
-            return
-
-        depth_delta = 1
-        # Don't render a `:` for the non-visible root node. Also don't render invisible collection nodes.
-        if depth > -1 and not node.is_collection_element():
-            list_prefix = ""
-            # Creating a copy of `spaces` scoped to this check prevents a scenario in which child nodes of this
-            # collection element are missing one indent-level. The indent now only applies to the collection element.
-            # Example:
-            #   - script:
-            #     - foo  # Incorrect
-            #       - foo  # Correct
-            tmp_spaces = spaces
-            # Handle special cases for the "parent" key
-            if node.list_member_flag:
-                list_prefix = "- "
-                depth_delta += 1
-            if is_first_collection_child:
-                list_prefix = "- "
-                tmp_spaces = tmp_spaces[TAB_SPACE_COUNT:]
-            # Nodes representing collections in a list have nothing to render
-            lines.append(f"{tmp_spaces}{list_prefix}{node.value}:  {node.comment}".rstrip())
-
-        for child in node.children:
-            # Top-level empty-key edge case: Top level keys should have no additional indentation.
-            extra_tab = "" if depth < 0 else TAB_AS_SPACES
-            # Comments in a list are indented to list-level, but do not include a list `-` mark
-            if child.is_comment():
-                lines.append(f"{spaces}{extra_tab}" f"{child.comment}".rstrip())
-            # Empty keys can be easily confused for leaf nodes. The difference is these nodes render with a "dangling"
-            # `:` mark
-            elif child.is_empty_key():
-                lines.append(f"{spaces}{extra_tab}" f"{stringify_yaml(child.value)}:  " f"{child.comment}".rstrip())
-            # Leaf nodes are rendered as members in a list
-            elif child.is_leaf():
-                lines.append(f"{spaces}{extra_tab}- " f"{stringify_yaml(child.value)}  " f"{child.comment}".rstrip())
-            else:
-                RecipeParser._render_tree(child, depth + depth_delta, lines, node)
-            # By tradition, recipes have a blank line after every top-level section, unless they are a comment. Comments
-            # should be left where they are.
-            if depth < 0 and not child.is_comment():
-                lines.append("")
-
-    def render(self) -> str:
-        """
-        Takes the current state of the parse tree and returns the recipe file as a string.
-
-        :returns: String representation of the recipe file
-        """
-        lines: list[str] = []
-
-        # Render variable set section for V0 recipes. V1 recipes have variables stored in the parse tree under
-        # `/context`.
-        if self._schema_version == SchemaVersion.V0:
-            for key, val in self._vars_tbl.items():
-                # Double quote strings
-                if isinstance(val, str):
-                    val = f'"{val}"'
-                lines.append(f"{{% set {key} = {val} %}}")
-            # Add spacing if variables have been set
-            if len(self._vars_tbl):
-                lines.append("")
-
-        # Render parse-tree, -1 is passed in as the "root-level" is not directly rendered in a YAML file; it is merely
-        # implied.
-        RecipeParser._render_tree(self._root, -1, lines)
-
-        return "\n".join(lines)
-
-    @no_type_check
-    def _render_object_tree(self, node: Node, replace_variables: bool, data: JsonType) -> None:
-        # pylint: disable=too-complex
-        # TODO Refactor and simplify ^
-        """
-        Recursive helper function that traverses the parse tree to generate a Pythonic data object.
-
-        :param node: Current node in the tree
-        :param replace_variables: If set to True, this replaces all variable substitutions with their set values.
-        :param data: Accumulated data structure
-        """
-        # Ignore comment-only lines
-        if node.is_comment():
-            return
-
-        key = cast(str, node.value)
-        for child in node.children:
-            # Ignore comment-only lines
-            if child.is_comment():
-                continue
-
-            # Handle multiline strings and variable replacement
-            value = normalize_multiline_strings(child.value, child.multiline_variant)
-            if isinstance(value, str):
-                if replace_variables:
-                    value = self._render_jinja_vars(value)
-                elif child.multiline_variant != MultilineVariant.NONE:
-                    value = cast(str, yaml.safe_load(value))
-
-            # Empty keys are interpreted to point to `None`
-            if child.is_empty_key():
-                data[key][child.value] = None
-                continue
-
-            # Collection nodes are skipped as they are placeholders. However, their children are rendered recursively
-            # and added to a list.
-            if child.is_collection_element():
-                elem_dict = {}
-                for element in child.children:
-                    self._render_object_tree(element, replace_variables, elem_dict)
-                if len(data[key]) == 0:
-                    data[key] = []
-                data[key].append(elem_dict)
-                continue
-
-            # List members accumulate values in a list
-            if child.list_member_flag:
-                if key not in data:
-                    data[key] = []
-                data[key].append(value)
-                continue
-
-            # Other (non list and non-empty-key) leaf nodes set values directly
-            if child.is_leaf():
-                data[key] = value
-                continue
-
-            # All other keys prep for containing more dictionaries
-            data.setdefault(key, {})
-            self._render_object_tree(child, replace_variables, data[key])
-
-    def render_to_object(self, replace_variables: bool = False) -> JsonType:
-        """
-        Takes the underlying state of the parse tree and produces a Pythonic object/dictionary representation. Analogous
-        to `json.load()`.
-
-        :param replace_variables: (Optional) If set to True, this replaces all variable substitutions with their set
-            values.
-        :returns: Pythonic data object representation of the recipe.
-        """
-        data: JsonType = {}
-        # Type narrow after assignment
-        assert isinstance(data, dict)
-
-        # Bootstrap/flatten the root-level
-        for child in self._root.children:
-            if child.is_comment():
-                continue
-            data.setdefault(cast(str, child.value), {})
-            self._render_object_tree(child, replace_variables, data)
-
-        return data
-
-    ## YAML Access Functions ##
-
-    def list_value_paths(self) -> list[str]:
-        """
-        Provides a list of all known terminal paths. This can be used by the caller to perform search operations.
-
-        :returns: List of all terminal paths in the parse tree.
-        """
-        lst: list[str] = []
-
-        def _find_paths(node: Node, path_stack: StrStack) -> None:
-            if node.is_leaf():
-                lst.append(stack_path_to_str(path_stack))
-
-        traverse_all(self._root, _find_paths)
-        return lst
-
-    def contains_value(self, path: str) -> bool:
-        """
-        Determines if a value (via a path) is contained in this recipe. This also allows the caller to determine if a
-        path exists.
-        :param path: JSON patch (RFC 6902)-style path to a value.
-        :returns: True if the path exists. False otherwise.
-        """
-        path_stack = str_to_stack_path(path)
-        return traverse(self._root, path_stack) is not None
-
-    def get_value(self, path: str, default: JsonType | SentinelType = _sentinel, sub_vars: bool = False) -> JsonType:
-        """
-        Retrieves a value at a given path. If the value is not found, return a specified default value or throw.
-        TODO Refactor: This function could leverage `render_to_object()` to simplify/de-dupe the logic.
-
-        :param path: JSON patch (RFC 6902)-style path to a value.
-        :param default: (Optional) If the value is not found, return this value instead.
-        :param sub_vars: (Optional) If set to True and the value contains a Jinja template variable, the Jinja value
-            will be "rendered". Any variables that can't be resolved will be escaped with `${{ }}`.
-        :raises KeyError: If the value is not found AND no default is specified
-        :returns: If found, the value in the recipe at that path. Otherwise, the caller-specified default value.
-        """
-        path_stack = str_to_stack_path(path)
-        node = traverse(self._root, path_stack)
-
-        # Handle if the path was not found
-        if node is None:
-            if default == RecipeParser._sentinel or isinstance(default, SentinelType):
-                raise KeyError(f"No value/key found at path {path!r}")
-            return default
-
-        return_value: JsonType = None
-        # Handle unpacking of the last key-value set of nodes.
-        if node.is_single_key() and not node.is_root():
-            # As of writing, Jinja substitutions are not used
-            if node.children[0].multiline_variant != MultilineVariant.NONE:
-                multiline_str = cast(
-                    str,
-                    normalize_multiline_strings(
-                        cast(list[str], node.children[0].value), node.children[0].multiline_variant
-                    ),
-                )
-                if sub_vars:
-                    return self._render_jinja_vars(multiline_str)
-                return cast(JsonType, yaml.safe_load(multiline_str))
-            return_value = cast(Primitives, node.children[0].value)
-        # Leaf nodes can return their value directly
-        elif node.is_leaf():
-            return_value = cast(Primitives, node.value)
-        else:
-            # NOTE: Traversing the tree and generating our own data structures will be more efficient than rendering and
-            # leveraging the YAML parser, BUT this method re-uses code and is easier to maintain.
-            lst: list[str] = []
-            RecipeParser._render_tree(node, -1, lst)
-            return_value = "\n".join(lst)
-
-        # Collection types are transformed into strings above and will need to be transformed into a proper data type.
-        # `_parse_yaml()` will also render JINJA variables for us, if requested.
-        if isinstance(return_value, str):
-            parser = self if sub_vars else None
-            parsed_value = RecipeParser._parse_yaml(return_value, parser)
-            # Lists containing 1 value will drop the surrounding list by the YAML parser. To ensure greater consistency
-            # and provide better type-safety, we will re-wrap such values.
-            if not isinstance(parsed_value, list) and len(node.children) == 1 and node.children[0].list_member_flag:
-                return [parsed_value]
-            return parsed_value
-        return return_value
-
-    def find_value(self, value: Primitives) -> list[str]:
-        """
-        Given a value, find all the paths that contain that value.
-
-        NOTE: This only supports searching for "primitive" values, i.e. you cannot search for collections.
-
-        :param value: Value to find in the recipe.
-        :raises ValueError: If the value provided is not a primitive type.
-        :returns: List of paths where the value can be found.
-        """
-        if not isinstance(value, PRIMITIVES_TUPLE):
-            raise ValueError(f"A non-primitive value was provided: {value}")
-
-        paths: list[str] = []
-
-        def _find_value_paths(node: Node, path_stack: StrStack) -> None:
-            # Special cases:
-            #   - Empty keys imply a null value, although they don't contain a null child.
-            #   - Types are checked so bools aren't simplified to "truthiness" evaluations.
-            if (value is None and node.is_empty_key()) or (
-                node.is_leaf()
-                and type(node.value) == type(value)  # pylint: disable=unidiomatic-typecheck
-                and node.value == value
-            ):
-                paths.append(stack_path_to_str(path_stack))
-
-        traverse_all(self._root, _find_value_paths)
-
-        return paths
-
-    ## General Convenience Functions ##
-
-    def is_multi_output(self) -> bool:
-        """
-        Indicates if a recipe is a "multiple output" recipe.
-
-        :returns: True if the recipe produces multiple outputs. False otherwise.
-        """
-        return self.contains_value("/outputs")
-
-    def get_package_paths(self) -> list[str]:
-        """
-        Convenience function that returns the locations of all "outputs" in the `/outputs` directory AND the root/
-        top-level of the recipe file. Combined with a call to `get_value()` with a default value and a for loop, this
-        should easily allow the calling code to handle editing/examining configurations found in:
-
-          - "Simple" (non-multi-output) recipe files
-          - Multi-output recipe files
-          - Recipes that have both top-level and multi-output sections. An example can be found here:
-              https://github.com/AnacondaRecipes/curl-feedstock/blob/master/recipe/meta.yaml
-
-        """
-        paths: list[str] = ["/"]
-
-        outputs: Final[list[str]] = cast(list[str], self.get_value("/outputs", []))
-        for i in range(len(outputs)):
-            paths.append(f"/outputs/{i}")
-
-        return paths
-
-    @staticmethod
-    def append_to_path(base_path: str, ext_path: str) -> str:
-        """
-        Convenience function meant to be paired with `get_package_paths()` to generate extended paths. This handles
-        issues that arise when concatenating paths that do or do not include a trailing/leading `/` character. Most
-        notably, the root path `/` inherently contains a trailing `/`.
-
-        :param base_path: Base path, provided by `get_package_paths()`
-        :param ext_path: Path to append to the end of the `base_path`
-        :returns: A normalized path constructed by the two provided paths.
-        """
-        # Ensure the base path always ends in a `/`
-        if not base_path:
-            base_path = "/"
-        if base_path[-1] != "/":
-            base_path += "/"
-        # Ensure the extended path never starts with a `/`
-        if ext_path and ext_path[0] == "/":
-            ext_path = ext_path[1:]
-        return f"{base_path}{ext_path}"
-
-    def get_dependency_paths(self) -> list[str]:
-        """
-        Convenience function that returns a list of all dependency lines in a recipe.
-
-        :returns: A list of all paths in a recipe file that point to dependencies.
-        """
-        paths: list[str] = []
-        req_sections: Final[list[str]] = [
-            dependency_section_to_str(DependencySection.BUILD, self._schema_version),
-            dependency_section_to_str(DependencySection.HOST, self._schema_version),
-            dependency_section_to_str(DependencySection.RUN, self._schema_version),
-            dependency_section_to_str(DependencySection.RUN_CONSTRAINTS, self._schema_version),
-        ]
-
-        # Convenience function that reduces repeated logic between regular and multi-output recipes
-        def _scan_requirements(path_prefix: str = "") -> None:
-            for section in req_sections:
-                section_path = f"{path_prefix}/requirements/{section}"
-                # Relying on `get_value()` ensures that we will only examine literal values and ignore comments
-                # in-between dependencies.
-                dependencies = cast(list[str], self.get_value(section_path, []))
-                for i in range(len(dependencies)):
-                    paths.append(f"{section_path}/{i}")
-
-        # Scan for both multi-output and non-multi-output recipes. Here is an example of a recipe that has both:
-        #   https://github.com/AnacondaRecipes/curl-feedstock/blob/master/recipe/meta.yaml
-        _scan_requirements()
-
-        outputs = cast(list[JsonType], self.get_value("/outputs", []))
-        for i in range(len(outputs)):
-            _scan_requirements(f"/outputs/{i}")
-
-        return paths
-
-    ## Jinja Variable Functions ##
-
-    def list_variables(self) -> list[str]:
-        """
-        Returns variables found in the recipe, sorted by first appearance.
-
-        :returns: List of variables found in the recipe.
-        """
-        return list(self._vars_tbl.keys())
-
-    def contains_variable(self, var: str) -> bool:
-        """
-        Determines if a variable is set in this recipe.
-
-        :param var: Variable to check for.
-        :returns: True if a variable name is found in this recipe. False otherwise.
-        """
-        return var in self._vars_tbl
-
-    def get_variable(self, var: str, default: JsonType | SentinelType = _sentinel) -> JsonType:
-        """
-        Returns the value of a variable set in the recipe. If specified, a default value will be returned if the
-        variable name is not found.
-
-        :param var: Variable of interest check for.
-        :param default: (Optional) If the value is not found, return this value instead.
-        :raises KeyError: If the value is not found AND no default is specified
-        :returns: The value (or specified default value if not found) of the variable name provided.
-        """
-        if var not in self._vars_tbl:
-            if default == RecipeParser._sentinel or isinstance(default, SentinelType):
-                raise KeyError
-            return default
-        return self._vars_tbl[var]
-=======
     ## JINJA Variable Editing Functions ##
->>>>>>> 30999ec2
 
     def set_variable(self, var: str, value: JsonType) -> None:
         """
