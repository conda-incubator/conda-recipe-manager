--- conflicted
+++ resolved
@@ -982,11 +982,7 @@
                 case SchemaVersion.V0:
                     return re.compile(r"{{.*" + var + r".*}}")
                 case SchemaVersion.V1:
-<<<<<<< HEAD
                     return re.compile(r"\${{.*" + var + r".*}}")
-=======
-                    return re.compile(r"${{.*" + var + r".*}}")
->>>>>>> 9a97d03a
 
         var_re: Final[re.Pattern[str]] = _init_re()
 
